import { useState, useEffect } from 'react';
import {
  Layout,
  Menu,
  Button,
  Input,
  Avatar,
  Card,
  Row,
  Col,
  Statistic,
  Typography,
  Space,
  Badge,
  Dropdown,
  Spin,
  Alert,
  Tag,
  Divider,
  Tooltip
} from 'antd';
import {
  MenuOutlined,
  SearchOutlined,
  LogoutOutlined,
  DownOutlined,
  RightOutlined
} from '@ant-design/icons';
import {
  Heart,
  User,
  Calendar,
  Pill,
  Building2,
  BarChart3,
  Shield,
  Database,
  Settings,
  FileText,
  Activity,
  Users,
  Stethoscope,
  Hospital,
  ClipboardList,
  DollarSign,
  ShoppingCart,
  Package
} from 'lucide-react';
import trytonService from '../services/trytonService';
import TrytonTable from './TrytonTable';
import TrytonForm from './TrytonForm';
import ActionOptionsModal from './ActionOptionsModal';
import WizardModal from './WizardModal';

const { Header, Sider, Content } = Layout;
const { Title, Text, Paragraph } = Typography;
const { Search } = Input;

const Dashboard = ({ sessionData, onLogout }) => {
  const [activeTab, setActiveTab] = useState('dashboard');
  const [sidebarOpen, setSidebarOpen] = useState(true);
  const [menuItems, setMenuItems] = useState([]);
  const [loading, setLoading] = useState(true);
  const [error, setError] = useState('');
  const [expandedMenus, setExpandedMenus] = useState(new Set());
  const [selectedMenuInfo, setSelectedMenuInfo] = useState(null);
  const [tableInfo, setTableInfo] = useState(null);
  const [formInfo, setFormInfo] = useState(null);
  const [showActionOptionsModal, setShowActionOptionsModal] = useState(false);
  const [actionOptions, setActionOptions] = useState([]);
  const [pendingMenuItem, setPendingMenuItem] = useState(null);
  const [showWizardModal, setShowWizardModal] = useState(false);
  const [wizardInfo, setWizardInfo] = useState(null);
  const [wizardLoading, setWizardLoading] = useState(false);
  const [loadingContent, setLoadingContent] = useState(false);

  useEffect(() => {
    loadSidebarMenu();
  }, []);

  // Aplicar estilos de scroll personalizados
  useEffect(() => {
    const style = document.createElement('style');
    style.textContent = `
      .sidebar-scroll::-webkit-scrollbar {
        width: 6px;
      }
      .sidebar-scroll::-webkit-scrollbar-track {
        background: transparent;
      }
      .sidebar-scroll::-webkit-scrollbar-thumb {
        background: rgba(255,255,255,0.3);
        border-radius: 3px;
      }
      .sidebar-scroll::-webkit-scrollbar-thumb:hover {
        background: rgba(255,255,255,0.5);
      }
    `;
    document.head.appendChild(style);

    return () => {
      document.head.removeChild(style);
    };
  }, []);

  // Efecto para manejar el responsive del sidebar
  useEffect(() => {
    const handleResize = () => {
      if (window.innerWidth < 992) { // breakpoint lg de Ant Design
        setSidebarOpen(false);
      }
    };

    window.addEventListener('resize', handleResize);
    handleResize(); // Ejecutar al cargar

    return () => window.removeEventListener('resize', handleResize);
  }, []);

  const loadSidebarMenu = async () => {
    try {
      setLoading(true);
      console.log('Cargando menú del sidebar...');

      // Restaurar la sesión en el servicio
      console.log('Restaurando sesión en el servicio...');
      console.log('Datos de sesión disponibles:', sessionData);
      console.log('Datos de sesión tipo:', typeof sessionData);
      console.log('Datos de sesión keys:', Object.keys(sessionData || {}));

      // Restaurar la sesión en el servicio Tryton
      const sessionRestored = trytonService.restoreSession(sessionData);

      if (!sessionRestored) {
        throw new Error('No se pudo restaurar la sesión. Los datos de sesión son inválidos.');
      }

      // Validar que la sesión sea válida (opcional - no crítico)
      console.log('Validando sesión restaurada...');
      try {
        // Pequeño delay para asegurar que la sesión esté completamente establecida
        await new Promise(resolve => setTimeout(resolve, 500));

        const isValid = await trytonService.validateSession();
        if (!isValid) {
          console.warn('⚠️ La sesión no se pudo validar, pero continuando...');
        } else {
          console.log('✅ Sesión validada correctamente');
        }
      } catch (validationError) {
        console.warn('⚠️ Error validando sesión, pero continuando:', validationError.message);
      }

      const result = await trytonService.getSidebarMenu();
      console.log('Resultado completo del menú:', result);

      // Mostrar información de las preferencias
      if (result.preferences) {
        console.log('Usuario:', result.preferences.user_name);
        console.log('Compañía:', result.preferences.company_rec_name);
        console.log('Idioma:', result.preferences.language);
        console.log('Grupos:', result.preferences.groups?.length || 0);
      }

      // Mostrar información de acceso a modelos
      if (result.modelAccess) {
        console.log('Acceso a modelos cargado:', result.modelAccess.length || 0);
        console.log('Modelos con acceso:', result.modelAccess.map(ma => ma.model).slice(0, 10));
      }

      // Mostrar información de iconos
      if (result.icons) {
        console.log('Iconos disponibles:', result.icons.length || 0);
      }

      // Mostrar información de vistas
      if (result.viewSearch) {
        console.log('Vistas de búsqueda:', result.viewSearch.length || 0);
      }

      // Convertir los módulos a elementos del menú con submenús
      const sidebarItems = [
        {
          id: 'dashboard',
          name: 'Dashboard',
          icon: '📊',
          type: 'dashboard',
          modelAccessCount: result.modelAccess?.length || 0,
          childs: []
        },
        ...result.menuItems.map(item => ({
          id: item.id,
          name: item.name,
          icon: item.icon,
          iconName: item.iconName,
          iconUrl: item.iconUrl,
          type: 'module',
          model: item.model,
          description: item.description,
          childs: item.childs || []
        }))
      ];

      setMenuItems(sidebarItems);
      console.log('Elementos del sidebar cargados:', sidebarItems);
    } catch (error) {
      console.error('Error cargando menú del sidebar:', error);
      setError('Error cargando el menú: ' + error.message);

      // Solo hacer logout automático si es un error crítico de sesión
      if (error.message.includes('No se pudo restaurar la sesión') || error.message.includes('datos de sesión son inválidos')) {
        console.log('Error crítico de sesión, haciendo logout automático...');
        handleLogout();
        return;
      }

      // Fallback a menú básico
      setMenuItems([
        { id: 'dashboard', name: 'Dashboard', icon: '📊' },
        { id: 'sales', name: 'Ventas', icon: '💰' },
        { id: 'purchases', name: 'Compras', icon: '🛒' },
        { id: 'inventory', name: 'Inventario', icon: '📦' },
        { id: 'accounting', name: 'Contabilidad', icon: '📋' },
        { id: 'hr', name: 'Recursos Humanos', icon: '👥' },
        { id: 'settings', name: 'Configuración', icon: '⚙️' }
      ]);
    } finally {
      setLoading(false);
    }
  };

  const handleLogout = async () => {
    try {
      await trytonService.logout();
    } catch (error) {
      console.error('Error en logout:', error);
    }
    localStorage.removeItem('tryton_session');
    onLogout();
  };

  const clearPreviousState = () => {
    console.log('🧹 Limpiando estado anterior...');

    // Limpiar información del menú anterior
    setSelectedMenuInfo(null);

    // Limpiar datos de tabla y formulario
    setTableInfo(null);
    setFormInfo(null);

    // Limpiar wizard anterior
    setShowWizardModal(false);
    setWizardInfo(null);
    setWizardLoading(false);

    // Limpiar errores
    setError('');
  };

  const handleActionOptionSelect = async (selectedIndex, selectedOption) => {
    try {
      console.log(`Seleccionada opción ${selectedIndex}:`, selectedOption);

      // Cerrar el modal
      setShowActionOptionsModal(false);
      setActionOptions([]);

      // Si es una opción de res_model (tiene resModel), ejecutarla directamente
      if (selectedOption.resModel) {
        console.log(`🎯 Ejecutando opción de res_model: ${selectedOption.resModel}`);

        // Limpiar estado anterior
        clearPreviousState();

        // Ejecutar la opción de res_model
        const result = await trytonService.executeResModelOption(selectedOption);

        console.log('Resultado de la opción de res_model:', result);
<<<<<<< HEAD

        // Procesar el resultado
        if (result.tableData) {
=======
        
        // Establecer primero tableInfo o formInfo basado en el resultado
        console.log(`📊 Estableciendo estado de vista desde opción: tipo="${result.viewType}", tableData=${!!result.tableData}, formData=${!!result.formData}`);
        
        if (result.tableData && result.viewType === 'tree') {
          console.log('✅ Estableciendo TrytonTable con tableInfo');
>>>>>>> 9de1b0d1
          setTableInfo(result.tableData);
          setFormInfo(null);
        } else if (result.formData && result.viewType === 'form') {
          console.log('✅ Estableciendo TrytonForm con formInfo');
          setFormInfo(result.formData);
          setTableInfo(null);
        } else {
          console.log('⚠️ No hay datos válidos, limpiando tableInfo y formInfo');
          setTableInfo(null);
          setFormInfo(null);
        }
<<<<<<< HEAD

=======
        
        // Luego establecer selectedMenuInfo con el viewType correcto
>>>>>>> 9de1b0d1
        setSelectedMenuInfo({
          menuItem: pendingMenuItem,
          actionInfo: [result],
          toolbarInfo: result.toolbarInfo,
          resModel: result.resModel,
          actionName: result.actionName,
          viewType: result.viewType,
          viewId: result.viewId,
          timestamp: new Date().toISOString()
        });

        setActiveTab(pendingMenuItem.id);
        setPendingMenuItem(null);

      } else {
        // Es una opción normal, ejecutar como antes
        // Limpiar estado anterior antes de procesar nueva selección
        clearPreviousState();

        // Ejecutar la acción seleccionada
        const result = await trytonService.executeSelectedAction(pendingMenuItem.id, selectedIndex);

        console.log('Resultado de la acción ejecutada:', result);

      // Procesar el resultado según el tipo de acción
      if (result.isWizard) {
        console.log('🧙 Wizard detectado:', result.wizardName);
        await handleWizardAction(result, pendingMenuItem);
        return;
      } else if (result.requiresContext) {
        console.log('⚠️ La acción requiere contexto:', result.contextModel);
        console.log('📋 Opciones de res_model disponibles:', result.resModelOptions);

        // Mostrar modal con opciones de res_model
        setActionOptions(result.resModelOptions);
        setPendingMenuItem(pendingMenuItem);
        setShowActionOptionsModal(true);
        return;
      }

        // Si es una acción directa, procesar como menú normal
        if (result.resModel && result.toolbarInfo) {
          await processDirectAction(pendingMenuItem, result);
        }

        setPendingMenuItem(null);
      }

    } catch (error) {
      console.error('Error ejecutando acción seleccionada:', error);
      setError('Error ejecutando la acción seleccionada: ' + error.message);
      setShowActionOptionsModal(false);
      setPendingMenuItem(null);
    }
  };

  const handleActionOptionsModalClose = () => {
    console.log('🚪 Cerrando modal de opciones de acción...');

    setShowActionOptionsModal(false);
    setActionOptions([]);
    setPendingMenuItem(null);

    // No limpiar el estado completo aquí, solo cerrar el modal
    // El usuario puede querer mantener la vista actual
  };

  const handleWizardAction = async (wizardResult) => {
    try {
      setWizardLoading(true);
      console.log('🧙 Iniciando wizard:', wizardResult.wizardName);

      // Crear el wizard
      const createResult = await trytonService.createWizard(wizardResult.wizardName);
      console.log('✅ Wizard creado:', createResult);

      // Obtener el formulario del wizard
      const wizardForm = await trytonService.getWizardForm(wizardResult.wizardName, createResult.wizardId);
      console.log('✅ Formulario de wizard obtenido:', wizardForm);

      // Configurar la información del wizard para el modal
      const wizardModalInfo = {
        ...wizardForm,
        wizardName: wizardResult.wizardName,
        wizardId: createResult.wizardId,
        title: wizardResult.actionName || 'Wizard'
      };

      setWizardInfo(wizardModalInfo);
      setShowWizardModal(true);

    } catch (error) {
      console.error('Error manejando wizard:', error);
      setError('Error iniciando wizard: ' + error.message);
    } finally {
      setWizardLoading(false);
    }
  };

  const handleWizardSubmit = async (values, buttonState) => {
    try {
      console.log('🧙 Enviando wizard:', { values, buttonState });

      // Ejecutar la acción del wizard
      const result = await trytonService.executeWizardAction(
        wizardInfo.wizardName,
        wizardInfo.wizardId,
        values,
        buttonState
      );

      console.log('✅ Wizard ejecutado:', result);

      // Si el wizard devuelve una vista, procesarla
      if (result && result.view) {
        const view = result.view;

        if (view.fields_view && view.fields_view.type === 'tree') {
          // Es una tabla
          setTableInfo({
            fieldsView: view.fields_view,
            data: view.values || [],
            model: view.fields_view.model,
            viewId: view.fields_view.view_id,
            viewType: 'tree',
            fields: Object.keys(view.fields_view.fields || {})
          });
          setFormInfo(null);
        } else if (view.fields_view && view.fields_view.type === 'form') {
          // Es un formulario
          setFormInfo({
            model: view.fields_view.model,
            viewId: view.fields_view.view_id,
            viewType: 'form',
            fieldsView: view.fields_view,
            recordData: view.values || null
          });
          setTableInfo(null);
        }

        setSelectedMenuInfo({
          menuItem: pendingMenuItem,
          actionInfo: [result],
          toolbarInfo: null,
          resModel: view.fields_view?.model,
          actionName: wizardInfo.title,
          viewType: view.fields_view?.type,
          viewId: view.fields_view?.view_id,
          timestamp: new Date().toISOString()
        });

        setActiveTab(pendingMenuItem.id);
      }

      // Limpiar el wizard
      await trytonService.deleteWizard(wizardInfo.wizardName, wizardInfo.wizardId);

    } catch (error) {
      console.error('Error enviando wizard:', error);
      setError('Error ejecutando wizard: ' + error.message);
      throw error; // Re-lanzar para que el modal maneje el error
    }
  };

  const handleWizardCancel = async () => {
    try {
      console.log('🧙 Cancelando wizard...');

      // Eliminar el wizard
      await trytonService.deleteWizard(wizardInfo.wizardName, wizardInfo.wizardId);

      console.log('✅ Wizard cancelado y eliminado');

    } catch (error) {
      console.error('Error cancelando wizard:', error);
      // No re-lanzar el error, solo loggearlo
      // El modal se cerrará de todas formas
    }
  };

  const handleWizardModalClose = () => {
    console.log('🚪 Cerrando modal de wizard...');

    setShowWizardModal(false);
    setWizardInfo(null);
    setWizardLoading(false);
    setPendingMenuItem(null);
  };


  const processDirectAction = async (item, actionResult) => {
    try {
      // Actualizar el nombre del menú con la acción seleccionada
      let updatedItem = { ...item };
      if (actionResult.actionName) {
        updatedItem.name = actionResult.actionName;
        console.log(`🔄 Actualizando nombre del menú ${item.id} a "${actionResult.actionName}"`);

        // Actualizar el estado del menú con el nuevo nombre
        setMenuItems(prevItems => {
          const updateMenuItems = (items) => {
            return items.map(menuItem => {
              if (menuItem.id === item.id) {
                return { ...menuItem, name: actionResult.actionName };
              }
              if (menuItem.childs && menuItem.childs.length > 0) {
                return { ...menuItem, childs: updateMenuItems(menuItem.childs) };
              }
              return menuItem;
            });
          };
          return updateMenuItems(prevItems);
        });
      }

      // Procesar la vista y obtener datos como en el flujo normal
      let tableData = null;
      let formData = null;
      let viewType = null;
      let viewId = null;

      if (actionResult.views && actionResult.views.length > 0) {
        // Buscar vista tree primero, luego form
        const treeView = actionResult.views.find(view => view[1] === 'tree');
        const formView = actionResult.views.find(view => view[1] === 'form');

        // Priorizar tree view si existe, sino usar form view
        const selectedView = treeView || formView || actionResult.views[0];
        viewId = selectedView[0];
        viewType = selectedView[1];

        console.log(`🔍 Obteniendo información de vista para modelo: ${actionResult.resModel}, vista: ${viewId}, tipo: ${viewType}`);

        try {
          // Verificar el tipo de vista
          const fieldsView = await trytonService.getFieldsView(
            actionResult.resModel,
            viewId,
            viewType
          );

          console.log('🔍 Vista obtenida:', fieldsView);
<<<<<<< HEAD

          if (fieldsView && fieldsView.type === 'tree') {
            console.log('✅ Vista confirmada como tipo "tree", obteniendo datos...');

            tableData = await trytonService.getTableInfo(
              actionResult.resModel,
              viewId,
              'tree',
              [],
              100
            );
            console.log('✅ Información de tabla obtenida:', tableData);
          } else if (fieldsView && fieldsView.type === 'form') {
=======
          
          // Usar el tipo real de la vista que devuelve Tryton
          const realViewType = fieldsView.type;
          viewType = realViewType; // Actualizar viewType con el tipo real
          
          if (realViewType === 'tree') {
            console.log('✅ Vista confirmada como tipo "tree", obteniendo datos...');
            console.log(`🔍 Parámetros: resModel=${actionResult.resModel}, viewId=${viewId}`);
            
            // Solo llamar a getTableInfo si tenemos un viewId válido
            if (viewId) {
              tableData = await trytonService.getTableInfo(
                actionResult.resModel,
                viewId,
                'tree',
                [],
                100
              );
              console.log('✅ Información de tabla obtenida:', tableData);
            } else {
              console.warn('⚠️ No hay viewId disponible, no se puede obtener información de tabla');
            }
          } else if (realViewType === 'form') {
>>>>>>> 9de1b0d1
            console.log('✅ Vista confirmada como tipo "form", preparando formulario...');

            // Para formularios, necesitamos obtener los datos del registro
            let recordData = null;
            try {
              console.log('🔍 Intentando obtener datos del registro...');
              const recordId = 1; // Para configuraciones, generalmente es el registro 1
              const fields = Object.keys(fieldsView.fields || {});
              // Expandir campos para incluir many2one.rec_name
              const expandedFields = trytonService.expandFieldsForRelationsFromFieldsView(fields, fieldsView);
              console.log('🔍 Campos expandidos para formulario:', expandedFields);
              recordData = await trytonService.getFormRecordData(
                actionResult.resModel,
                recordId,
                expandedFields
              );

              if (recordData) {
                console.log('✅ Datos del registro obtenidos:', recordData);
              } else {
                console.log('⚠️ No se encontraron datos del registro, creando formulario vacío');
              }
            } catch (recordError) {
              console.warn('⚠️ Error obteniendo datos del registro:', recordError);
              // Continuar con formulario vacío
            }

            formData = {
              model: actionResult.resModel,
              viewId: viewId,
              viewType: 'form',
              fieldsView: fieldsView,
              recordData: recordData
            };
            console.log('✅ Información de formulario preparada:', formData);
          } else {
            console.log(`⚠️ Vista no es de tipo "tree" ni "form" (tipo: ${fieldsView?.type}), omitiendo`);
          }
        } catch (viewError) {
          console.warn('⚠️ Error obteniendo información de vista:', viewError);
        }
      }
<<<<<<< HEAD

=======
      
      // Establecer primero tableInfo o formInfo basado en el tipo real de vista
      console.log(`📊 Estableciendo estado de vista: tipo="${viewType}", tableData=${!!tableData}, formData=${!!formData}`);
      
      if (viewType === 'tree' && tableData) {
        console.log('✅ Estableciendo TrytonTable con tableInfo');
        setTableInfo(tableData);
        setFormInfo(null);
      } else if (viewType === 'form' && formData) {
        console.log('✅ Estableciendo TrytonForm con formInfo');
        setFormInfo(formData);
        setTableInfo(null);
      } else {
        // Si no hay datos válidos, limpiar ambos
        console.log('⚠️ No hay datos válidos, limpiando tableInfo y formInfo');
        setTableInfo(null);
        setFormInfo(null);
      }
      
      // Luego establecer selectedMenuInfo con el viewType correcto
>>>>>>> 9de1b0d1
      setSelectedMenuInfo({
        menuItem: updatedItem,
        actionInfo: [actionResult],
        toolbarInfo: actionResult.toolbarInfo,
        resModel: actionResult.resModel,
        actionName: actionResult.actionName,
        viewType: viewType,
        viewId: viewId,
        timestamp: new Date().toISOString()
      });
<<<<<<< HEAD

      setTableInfo(tableData);
      setFormInfo(formData);
=======
      
>>>>>>> 9de1b0d1
      setActiveTab(item.id);

    } catch (error) {
      console.error('Error procesando acción directa:', error);
      setError('Error procesando la acción: ' + error.message);
    }
  };

  const toggleMenuExpansion = (menuId) => {
    const newExpandedMenus = new Set(expandedMenus);
    if (newExpandedMenus.has(menuId)) {
      newExpandedMenus.delete(menuId);
    } else {
      newExpandedMenus.add(menuId);
    }
    setExpandedMenus(newExpandedMenus);
  };

  const handleMenuClick = async (item) => {
    try {
      // Si es el dashboard, no hacer llamada RPC
      if (item.id === 'dashboard') {
        setActiveTab(item.id);
        setSelectedMenuInfo(null);
        setLoadingContent(false);
        return;
      }

      // Si el item tiene hijos, solo expandir/colapsar
      const hasChildren = item.childs && item.childs.length > 0;
      if (hasChildren) {
        toggleMenuExpansion(item.id);
        return;
      }

      // Cambiar inmediatamente el tab y mostrar loading
      setActiveTab(item.id);
      setLoadingContent(true);

      // Limpiar estado anterior antes de procesar menú
      setSelectedMenuInfo(null);
      setTableInfo(null);
      setFormInfo(null);
      setShowWizardModal(false);
      setWizardInfo(null);
      setWizardLoading(false);
      setError('');

      // Usar el método del servicio para obtener la información del menú
      const menuInfo = await trytonService.getMenuActionInfo(item.id);

      console.log('Información del menú obtenida:', menuInfo);

      // Si es un wizard, manejarlo directamente
      if (menuInfo.isWizard) {
        console.log('🧙 Wizard detectado en handleMenuClick:', menuInfo.wizardName);
        await handleWizardAction(menuInfo);
        return;
      }

      // Si hay múltiples opciones, mostrar el modal
      if (menuInfo.hasMultipleOptions && menuInfo.options && menuInfo.options.length > 1) {
        console.log('⚠️ Múltiples opciones detectadas, mostrando modal de selección');

        // Limpiar estado anterior antes de mostrar modal
        clearPreviousState();

        setActionOptions(menuInfo.options);
        setPendingMenuItem(item);
        setShowActionOptionsModal(true);
        return;
      }

      // Actualizar el nombre del menú si se obtuvo un actionName
      let updatedItem = { ...item };
      if (menuInfo.actionName) {
        updatedItem.name = menuInfo.actionName;
        console.log(`🔄 Actualizando nombre del menú ${item.id} de "${item.name}" a "${menuInfo.actionName}"`);

        // Actualizar el estado del menú con el nuevo nombre
        setMenuItems(prevItems => {
          const updateMenuItems = (items) => {
            return items.map(menuItem => {
              if (menuItem.id === item.id) {
                return { ...menuItem, name: menuInfo.actionName };
              }
              if (menuItem.childs && menuItem.childs.length > 0) {
                return { ...menuItem, childs: updateMenuItems(menuItem.childs) };
              }
              return menuItem;
            });
          };
          return updateMenuItems(prevItems);
        });
      }

      // Si tenemos un modelo, obtener información de la vista (tree o form)
      let tableData = null;
      let formData = null;
      let viewType = null;
      let viewId = null;

      if (menuInfo.resModel && menuInfo.actionInfo && menuInfo.actionInfo.length > 0) {
<<<<<<< HEAD
        const actionData = menuInfo.actionInfo[0];
        if (actionData.views && actionData.views.length > 0) {
          // Buscar vista tree primero, luego form
          const treeView = actionData.views.find(view => view[1] === 'tree');
          const formView = actionData.views.find(view => view[1] === 'form');

          // Priorizar tree view si existe, sino usar form view
          const selectedView = treeView || formView || actionData.views[0];
          viewId = selectedView[0];
          viewType = selectedView[1];

          console.log(`🔍 Obteniendo información de vista para modelo: ${menuInfo.resModel}, vista: ${viewId}, tipo: ${viewType}`);

          try {
            // Verificar el tipo de vista
            const fieldsView = await trytonService.getFieldsView(
              menuInfo.resModel,
              viewId,
              viewType
            );

            console.log('🔍 Vista obtenida:', fieldsView);

            if (fieldsView && fieldsView.type === 'tree') {
              console.log('✅ Vista confirmada como tipo "tree", obteniendo datos...');

=======
        console.log(`🔍 Procesando menuInfo para modelo: ${menuInfo.resModel}`);
        console.log(`🔍 menuInfo completo:`, {
          hasFieldsView: !!menuInfo.fieldsView,
          viewType: menuInfo.viewType,
          viewId: menuInfo.viewId,
          fieldsViewType: menuInfo.fieldsView?.type
        });
        
        // Si ya tenemos la vista de campos del servicio, usarla
        if (menuInfo.fieldsView && menuInfo.viewType) {
          console.log(`🔍 Usando vista de campos ya obtenida: ${menuInfo.viewType}, ID: ${menuInfo.viewId}`);
          console.log(`🔍 Tipo real de la vista: ${menuInfo.fieldsView.type}`);
          
          // Usar el tipo real de la vista, no el que establece el servicio
          const realViewType = menuInfo.fieldsView.type || menuInfo.viewType;
          viewType = realViewType; // Actualizar viewType con el tipo real
          
          console.log(`🔍 Comparando tipos: servicio dice "${menuInfo.viewType}", Tryton dice "${menuInfo.fieldsView.type}", usando "${realViewType}"`);
          
          if (realViewType === 'tree') {
            console.log('✅ Vista confirmada como tipo "tree", obteniendo datos...');
            console.log(`🔍 Parámetros: resModel=${menuInfo.resModel}, viewId=${menuInfo.viewId}`);
            
            // Solo llamar a getTableInfo si tenemos un viewId válido
            if (menuInfo.viewId) {
>>>>>>> 9de1b0d1
              tableData = await trytonService.getTableInfo(
                menuInfo.resModel,
                menuInfo.viewId,
                'tree',
                [],
                100
              );
              console.log('✅ Información de tabla obtenida:', tableData);
<<<<<<< HEAD
            } else if (fieldsView && fieldsView.type === 'form') {
              console.log('✅ Vista confirmada como tipo "form", preparando formulario...');

              // Para formularios, necesitamos obtener los datos del registro
              let recordData = null;
              try {
                console.log('🔍 Intentando obtener datos del registro...');
                const recordId = 1; // Para configuraciones, generalmente es el registro 1
                const fields = Object.keys(fieldsView.fields || {});
                recordData = await trytonService.getFormRecordData(
                  menuInfo.resModel,
                  recordId,
                  fields
                );

                if (recordData) {
                  console.log('✅ Datos del registro obtenidos:', recordData);
=======
            } else {
              console.warn('⚠️ No hay viewId disponible, no se puede obtener información de tabla');
            }
          } else if (realViewType === 'form') {
            console.log('✅ Vista confirmada como tipo "form", preparando formulario...');
            
            // Para formularios, necesitamos obtener los datos del registro
            let recordData = null;
            try {
              console.log('🔍 Intentando obtener datos del registro...');
              const recordId = 1; // Para configuraciones, generalmente es el registro 1
              const fields = Object.keys(menuInfo.fieldsView.fields || {});
              // Expandir campos para incluir many2one.rec_name
              const expandedFields = trytonService.expandFieldsForRelationsFromFieldsView(fields, menuInfo.fieldsView);
              console.log('🔍 Campos expandidos para formulario:', expandedFields);
              recordData = await trytonService.getFormRecordData(
                menuInfo.resModel,
                recordId,
                expandedFields
              );
              
              if (recordData) {
                console.log('✅ Datos del registro obtenidos:', recordData);
              } else {
                console.log('⚠️ No se encontraron datos del registro, creando formulario vacío');
              }
            } catch (recordError) {
              console.warn('⚠️ Error obteniendo datos del registro:', recordError);
              // Continuar con formulario vacío
            }
            
            formData = {
              model: menuInfo.resModel,
              viewId: menuInfo.viewId,
              viewType: 'form',
              fieldsView: menuInfo.fieldsView,
              recordData: recordData
            };
            console.log('✅ Información de formulario preparada:', formData);
            console.log('🔍 recordData que se pasa a TrytonForm:', recordData);
          }
        } else {
          // Fallback al método anterior si no tenemos la vista de campos
          const actionData = menuInfo.actionInfo[0];
          if (actionData.views && actionData.views.length > 0) {
            // Buscar vista tree primero, luego form
            const treeView = actionData.views.find(view => view[1] === 'tree');
            const formView = actionData.views.find(view => view[1] === 'form');
            
            // Priorizar tree view si existe, sino usar form view
            const selectedView = treeView || formView || actionData.views[0];
            viewId = selectedView[0];
            viewType = selectedView[1];
            
            console.log(`🔍 Obteniendo información de vista para modelo: ${menuInfo.resModel}, vista: ${viewId}, tipo: ${viewType}`);
            
            try {
              // Verificar el tipo de vista
              const fieldsView = await trytonService.getFieldsView(
                menuInfo.resModel,
                viewId,
                viewType
              );
              
              console.log('🔍 Vista obtenida:', fieldsView);
              
              // Usar el tipo real de la vista que devuelve Tryton
              const realViewType = fieldsView.type;
              viewType = realViewType; // Actualizar viewType con el tipo real
              
              if (realViewType === 'tree') {
                console.log('✅ Vista confirmada como tipo "tree", obteniendo datos...');
                console.log(`🔍 Parámetros: resModel=${menuInfo.resModel}, viewId=${viewId}`);
                
                // Solo llamar a getTableInfo si tenemos un viewId válido
                if (viewId) {
                  tableData = await trytonService.getTableInfo(
                    menuInfo.resModel,
                    viewId,
                    'tree',
                    [],
                    100
                  );
                  console.log('✅ Información de tabla obtenida:', tableData);
>>>>>>> 9de1b0d1
                } else {
                  console.warn('⚠️ No hay viewId disponible, no se puede obtener información de tabla');
                }
              } else if (realViewType === 'form') {
                console.log('✅ Vista confirmada como tipo "form", preparando formulario...');
                
            // Para formularios, necesitamos obtener los datos del registro
            let recordData = null;
            try {
              console.log('🔍 Intentando obtener datos del registro...');
              const recordId = 1; // Para configuraciones, generalmente es el registro 1
              const fields = Object.keys(menuInfo.fieldsView.fields || {});
              // Expandir campos para incluir many2one.rec_name
              const expandedFields = trytonService.expandFieldsForRelationsFromFieldsView(fields, menuInfo.fieldsView);
              console.log('🔍 Campos expandidos para formulario:', expandedFields);
              recordData = await trytonService.getFormRecordData(
                menuInfo.resModel,
                recordId,
                expandedFields
              );
                  
                  if (recordData) {
                    console.log('✅ Datos del registro obtenidos:', recordData);
                  } else {
                    console.log('⚠️ No se encontraron datos del registro, creando formulario vacío');
                  }
                } catch (recordError) {
                  console.warn('⚠️ Error obteniendo datos del registro:', recordError);
                  // Continuar con formulario vacío
                }
                
                formData = {
                  model: menuInfo.resModel,
                  viewId: viewId,
                  viewType: 'form',
                  fieldsView: fieldsView,
                  recordData: recordData
                };
                console.log('✅ Información de formulario preparada:', formData);
              } else {
                console.log(`⚠️ Vista no es de tipo "tree" ni "form" (tipo: ${fieldsView?.type}), omitiendo`);
              }
<<<<<<< HEAD

              formData = {
                model: menuInfo.resModel,
                viewId: viewId,
                viewType: 'form',
                fieldsView: fieldsView,
                recordData: recordData
              };
              console.log('✅ Información de formulario preparada:', formData);
            } else {
              console.log(`⚠️ Vista no es de tipo "tree" ni "form" (tipo: ${fieldsView?.type}), omitiendo`);
=======
            } catch (viewError) {
              console.warn('⚠️ Error obteniendo información de vista:', viewError);
>>>>>>> 9de1b0d1
            }
          }
        }
      }
<<<<<<< HEAD

=======
      
      // Establecer primero tableInfo o formInfo basado en el tipo real de vista
      console.log(`📊 Estableciendo estado de vista: tipo="${viewType}", tableData=${!!tableData}, formData=${!!formData}`);
      
      if (viewType === 'tree' && tableData) {
        console.log('✅ Estableciendo TrytonTable con tableInfo');
        setTableInfo(tableData);
        setFormInfo(null);
      } else if (viewType === 'form' && formData) {
        console.log('✅ Estableciendo TrytonForm con formInfo');
        setFormInfo(formData);
        setTableInfo(null);
      } else {
        // Si no hay datos válidos, limpiar ambos
        console.log('⚠️ No hay datos válidos, limpiando tableInfo y formInfo');
        setTableInfo(null);
        setFormInfo(null);
      }
      
      // Luego establecer selectedMenuInfo con el viewType correcto
>>>>>>> 9de1b0d1
      setSelectedMenuInfo({
        menuItem: updatedItem,
        actionInfo: menuInfo.actionInfo,
        toolbarInfo: menuInfo.toolbarInfo,
        resModel: menuInfo.resModel,
        actionName: menuInfo.actionName,
        viewType: viewType,
        viewId: viewId,
        timestamp: new Date().toISOString()
      });
<<<<<<< HEAD

      setTableInfo(tableData);
      setFormInfo(formData);
      setLoadingContent(false);
=======
      
      setActiveTab(item.id);
>>>>>>> 9de1b0d1
    } catch (error) {
      console.error('Error obteniendo información del menú:', error);
      setSelectedMenuInfo({
        menuItem: item,
        actionInfo: null,
        toolbarInfo: null,
        resModel: null,
        actionName: null,
        error: error.message,
        timestamp: new Date().toISOString()
      });
      setLoadingContent(false);
    }
  };

  const getIconComponent = (item) => {
    // Si el item tiene iconUrl (SVG del backend), usarlo
    if (item?.iconUrl) {
      return (
        <img
          src={item.iconUrl}
          alt={item.name || 'icon'}
          style={{
            width: '16px',
            height: '16px',
            objectFit: 'contain'
          }}
        />
      );
    }

    // Fallback a iconos por defecto si no hay iconUrl
    const iconMap = {
      '📊': BarChart3,
      '💰': DollarSign,
      '🛒': ShoppingCart,
      '📦': Package,
      '📋': ClipboardList,
      '👥': Users,
      '⚙️': Settings,
      '❤️': Heart,
      '👨‍⚕️': Stethoscope,
      '📅': Calendar,
      '💊': Pill,
      '🏥': Hospital,
      '🔐': Shield,
      '👤': User,
      '🏢': Building2,
      '📄': FileText,
      '🔍': SearchOutlined,
      '📈': Activity
    };

    // Si es un emoji, usar el mapeo
    if (item?.icon && iconMap[item.icon]) {
      const IconComponent = iconMap[item.icon];
      return <IconComponent size={20} />;
    }

    // Si es un nombre específico, mapear por nombre
    const nameMap = {
      'Health': Heart,
      'Sales': DollarSign,
      'Purchase': ShoppingCart,
      'Inventory': Package,
      'Accounting': FileText,
      'HR': Users,
      'Settings': Settings,
      'Dashboard': BarChart3,
      'Patient': Heart,
      'Doctor': Stethoscope,
      'Appointment': Calendar,
      'Medicine': Pill,
      'Department': Building2,
      'Report': BarChart3
    };

    if (item?.name && nameMap[item.name]) {
      const IconComponent = nameMap[item.name];
      return <IconComponent size={20} />;
    }

    // Fallback por defecto
    return <FileText size={16} />;
  };

  const renderMenuItem = (item, level = 0) => {
    const hasChildren = item.childs && item.childs.length > 0;
    const isExpanded = expandedMenus.has(item.id);
    const isActive = activeTab === item.id;
    const isChild = level > 0;

    return (
      <div key={item.id} style={{ marginBottom: '2px' }}>
        <div style={{
          marginLeft: isChild && sidebarOpen ? '20px' : '0',
          position: 'relative'
        }}>
          <div style={{ display: 'flex', alignItems: 'center', marginBottom: '4px' }}>
            {/* Flecha indicadora para elementos hijo */}
            {isChild && sidebarOpen && (
              <div style={{
                marginRight: '8px',
                color: 'rgba(255,255,255,0.6)',
                fontSize: '12px'
              }}>
                →
              </div>
            )}

            {/* Botón principal del menú */}
            <Button
              type={isActive ? 'primary' : 'text'}
              onClick={() => {
                handleMenuClick(item);
              }}
              style={{
                flex: 1,
                height: 'auto',
                padding: sidebarOpen ? '12px 16px' : '12px 8px',
                textAlign: 'left',
                display: 'flex',
                alignItems: 'center',
                justifyContent: sidebarOpen ? 'flex-start' : 'center',
                background: isActive ? '#007BFF' : 'transparent',
                border: 'none',
                borderRadius: '8px',
                color: isActive ? 'white' : 'white',
                minHeight: '40px',
                position: 'relative',
                maxWidth: '100%',
                overflow: 'hidden'
              }}
              title={sidebarOpen ? (item.description || item.name) : item.name}
            >
              {sidebarOpen ? (
                <Space style={{ width: '100%', minWidth: 0 }}>
                  {getIconComponent(item)}
                  <div style={{
                    display: 'flex',
                    flexDirection: 'column',
                    alignItems: 'flex-start',
                    minWidth: 0,
                    flex: 1
                  }}>
                    <Text
                      style={{
                        fontSize: '14px',
                        fontWeight: isChild ? '400' : '500',
                        color: isActive ? 'white' : 'white',
                        wordBreak: 'break-word',
                        lineHeight: '1.3'
                      }}
                      ellipsis={{ tooltip: true }}
                    >
                      {item.name}
                    </Text>
                    {item.type === 'module' && item.model && (
                      <Text
                        style={{
                          fontSize: '12px',
                          opacity: 0.7,
                          color: isActive ? 'white' : 'rgba(255,255,255,0.7)',
                          wordBreak: 'break-word',
                          lineHeight: '1.2'
                        }}
                        ellipsis={{ tooltip: true }}
                      >
                        {item.model}
                      </Text>
                    )}
                  </div>
                </Space>
              ) : (
                <div style={{ display: 'flex', flexDirection: 'column', alignItems: 'center' }}>
                  {getIconComponent(item)}
                </div>
              )}
            </Button>

            {/* Botón de expansión (solo si tiene hijos y el sidebar está abierto) */}
            {hasChildren && sidebarOpen && (
              <Button
                type="text"
                size="small"
                onClick={(e) => {
                  e.stopPropagation();
                  toggleMenuExpansion(item.id);
                }}
                style={{
                  marginLeft: '4px',
                  padding: '4px 8px',
                  minWidth: '24px',
                  height: '24px',
                  display: 'flex',
                  alignItems: 'center',
                  justifyContent: 'center',
                  color: isActive ? 'white' : 'white',
                  background: 'transparent',
                  border: 'none',
                  borderRadius: '4px'
                }}
                title={isExpanded ? 'Collapse' : 'Expand'}
              >
                {isExpanded ? <DownOutlined /> : <RightOutlined />}
              </Button>
            )}
          </div>

          {/* Contenedor de hijos */}
          {hasChildren && isExpanded && sidebarOpen && (
            <div style={{ marginTop: '4px' }}>
              {item.childs.map((child) => renderMenuItem(
                child,
                level + 1
              ))}
            </div>
          )}
        </div>
      </div>
    );
  };


  const renderContent = () => {
    switch (activeTab) {
      case 'dashboard':
        return (
            <div style={{
              padding: '24px',
              background: '#F8F9FA',
              minHeight: 'calc(100vh - 64px)',
              overflowY: 'auto'
            }}>
            <div style={{ marginBottom: '32px' }}>
              <Title level={2} style={{ margin: 0, color: '#333333' }}>
                Dashboard
              </Title>
              <Paragraph style={{ color: '#6C757D', margin: '8px 0 0 0' }}>
                Current session information
              </Paragraph>
            </div>

            <div style={{
              background: 'white',
              padding: '24px',
              borderRadius: '8px',
              boxShadow: '0 2px 8px rgba(0,0,0,0.1)'
            }}>
              <Title level={3} style={{ marginBottom: '16px' }}>Session Information</Title>

              <div style={{ lineHeight: '1.8' }}>
                <p><strong>User:</strong> {sessionData.username}</p>
                <p><strong>Database:</strong> {sessionData.database}</p>
                <p><strong>User ID:</strong> {sessionData.userId}</p>
                <p><strong>Status:</strong> Active</p>
                <p><strong>Login Time:</strong> {new Date(sessionData.loginTime).toLocaleString()}</p>
              </div>
            </div>
          </div>
        );
      default: {
        // Si está cargando contenido, mostrar spinner
        if (loadingContent) {
          return (
            <div style={{
              padding: '24px',
              background: '#F8F9FA',
              minHeight: 'calc(100vh - 64px)',
              display: 'flex',
              alignItems: 'center',
              justifyContent: 'center',
              flexDirection: 'column'
            }}>
              <Spin size="large" />
              <Text style={{ marginTop: '16px', color: '#6C757D' }}>
                Loading content...
              </Text>
            </div>
          );

        }

        // Buscar el elemento seleccionado en todos los niveles
        const findSelectedItem = (items, targetId) => {
          for (const item of items) {
            if (item.id === targetId) {
              return item;
            }
            if (item.childs && item.childs.length > 0) {
              const found = findSelectedItem(item.childs, targetId);
              if (found) return found;
            }
          }
          return null;
        };

        const selectedItem = findSelectedItem(menuItems, activeTab);
<<<<<<< HEAD


        // Si hay información de tabla, mostrar la tabla Tryton
        if (tableInfo && selectedMenuInfo && selectedMenuInfo.resModel) {
          const actionData = selectedMenuInfo.actionInfo && selectedMenuInfo.actionInfo[0];
          const treeView = actionData?.views?.find(view => view[1] === 'tree') || actionData?.views?.[0];
          const viewId = treeView?.[0];

=======
        
        // Log del estado actual para debugging
        console.log(`🎨 Renderizando contenido: activeTab=${activeTab}`);
        console.log(`📊 Estado actual:`, {
          hasTableInfo: !!tableInfo,
          hasFormInfo: !!formInfo,
          hasSelectedMenuInfo: !!selectedMenuInfo,
          viewType: selectedMenuInfo?.viewType,
          resModel: selectedMenuInfo?.resModel
        });
        
        // Si hay información de tabla, mostrar la tabla Tryton
        if (tableInfo && selectedMenuInfo && selectedMenuInfo.resModel && selectedMenuInfo.viewType === 'tree') {
          console.log('✅ Renderizando TrytonTable con viewId:', tableInfo.viewId);
          
>>>>>>> 9de1b0d1
          return (
            <div style={{
              padding: '24px',
              background: '#F8F9FA',
              minHeight: 'calc(100vh - 64px)',
              overflowY: 'auto'
            }}>
              <div style={{ marginBottom: '24px' }}>
                <Title level={2} style={{ margin: 0, color: '#333333' }}>
                  {selectedMenuInfo.actionName || selectedItem?.name || 'Table'}
                </Title>
                <Paragraph style={{ color: '#6C757D', margin: '8px 0 0 0' }}>
                  {selectedMenuInfo.resModel} - Table view
                </Paragraph>
              </div>

              <TrytonTable
                model={tableInfo.model}
                viewId={tableInfo.viewId}
                viewType={tableInfo.viewType}
                domain={[]}
                limit={100}
                title={selectedMenuInfo.actionName}
              />
            </div>
          );
        }

        // Si hay información de formulario, mostrar el formulario Tryton
        if (formInfo && selectedMenuInfo && selectedMenuInfo.resModel && selectedMenuInfo.viewType === 'form') {
          console.log('✅ Renderizando TrytonForm');
          
          return (
            <div style={{
              padding: '24px',
              background: '#F8F9FA',
              minHeight: 'calc(100vh - 64px)',
              overflowY: 'auto'
            }}>
              <div style={{ marginBottom: '24px' }}>
                <Title level={2} style={{ margin: 0, color: '#333333' }}>
                  {selectedMenuInfo.actionName || selectedItem?.name || 'Form'}
                </Title>
                <Paragraph style={{ color: '#6C757D', margin: '8px 0 0 0' }}>
                  {selectedMenuInfo.resModel} - Form view
                </Paragraph>
              </div>

              <TrytonForm
                model={formInfo.model}
                viewId={formInfo.viewId}
                viewType={selectedMenuInfo.viewType}
                recordId={formInfo.recordData?.id || null}
                recordData={formInfo.recordData}
                fieldsView={formInfo.fieldsView}
                title={selectedMenuInfo.actionName}
              />
            </div>
          );
        }

        // Si hay información del menú seleccionado, mostrar el JSON
        if (selectedMenuInfo) {
          return (
            <div style={{
              padding: '24px',
              background: '#F8F9FA',
              minHeight: 'calc(100vh - 64px)',
              overflowY: 'auto'
            }}>
              <div style={{ marginBottom: '32px' }}>
                <Title level={2} style={{ margin: 0, color: '#333333' }}>
                  Menu Information
                </Title>
                <Paragraph style={{ color: '#6C757D', margin: '8px 0 0 0' }}>
                  Details of the selected menu action
                </Paragraph>
              </div>

              <Row gutter={[24, 24]}>
                <Col xs={24} lg={8}>
                  <Card
                    title="Menu Information"
                    style={{ borderRadius: '12px' }}
                    bodyStyle={{ padding: '24px' }}
                  >
                    <Space direction="vertical" style={{ width: '100%' }} size="middle">
                      <div style={{ display: 'flex', justifyContent: 'space-between', alignItems: 'center' }}>
                        <Text type="secondary">Menu ID</Text>
                        <Tag color="blue">{selectedMenuInfo.menuItem.id}</Tag>
                      </div>
                      <Divider style={{ margin: '8px 0' }} />
                      <div style={{ display: 'flex', justifyContent: 'space-between', alignItems: 'center' }}>
                        <Text type="secondary">Name</Text>
                        <Text strong>{selectedMenuInfo.actionName || selectedMenuInfo.menuItem.name}</Text>
                      </div>
                      <Divider style={{ margin: '8px 0' }} />
                      <div style={{ display: 'flex', justifyContent: 'space-between', alignItems: 'center' }}>
                        <Text type="secondary">Model</Text>
                        <Text strong>{selectedMenuInfo.menuItem.model || 'N/A'}</Text>
                      </div>
                      <Divider style={{ margin: '8px 0' }} />
                      <div style={{ display: 'flex', justifyContent: 'space-between', alignItems: 'center' }}>
                        <Text type="secondary">Res Model</Text>
                        <Tag color="green">{selectedMenuInfo.resModel || 'N/A'}</Tag>
                      </div>
                      <Divider style={{ margin: '8px 0' }} />
                      <div style={{ display: 'flex', justifyContent: 'space-between', alignItems: 'center' }}>
                        <Text type="secondary">Timestamp</Text>
                        <Text strong>{new Date(selectedMenuInfo.timestamp).toLocaleString()}</Text>
                      </div>
                      {selectedMenuInfo.error && (
                        <>
                          <Divider style={{ margin: '8px 0' }} />
                          <Alert
                            message="Error"
                            description={selectedMenuInfo.error}
                            type="error"
                            showIcon
                          />
                        </>
                      )}
                    </Space>
                  </Card>
                </Col>

                <Col xs={24} lg={8}>
                  <Card
                    title="Información del Toolbar"
                    style={{ borderRadius: '12px' }}
                    bodyStyle={{ padding: '24px' }}
                  >
                    {selectedMenuInfo.toolbarInfo ? (
                      <div style={{
                        background: '#f8f9fa',
                        border: '1px solid #e9ecef',
                        borderRadius: '8px',
                        padding: '16px',
                        maxHeight: '300px',
                        overflowY: 'auto'
                      }}>
                        <pre style={{
                          margin: 0,
                          fontSize: '12px',
                          lineHeight: '1.4',
                          color: '#495057',
                          whiteSpace: 'pre-wrap',
                          wordBreak: 'break-word'
                        }}>
                          {JSON.stringify(selectedMenuInfo.toolbarInfo, null, 2)}
                        </pre>
                      </div>
                    ) : (
                      <Alert
                        message="No hay información de toolbar"
                        description="Este menú no tiene información de toolbar disponible"
                        type="info"
                        showIcon
                      />
                    )}
                  </Card>
                </Col>

                <Col xs={24} lg={8}>
                  <Card
                    title="Respuesta RPC (JSON)"
                    style={{ borderRadius: '12px' }}
                    bodyStyle={{ padding: '24px' }}
                  >
                    <div style={{
                      background: '#f8f9fa',
                      border: '1px solid #e9ecef',
                      borderRadius: '8px',
                      padding: '16px',
                      maxHeight: '500px',
                      overflowY: 'auto'
                    }}>
                      <pre style={{
                        margin: 0,
                        fontSize: '12px',
                        lineHeight: '1.4',
                        color: '#495057',
                        whiteSpace: 'pre-wrap',
                        wordBreak: 'break-word'
                      }}>
                        {JSON.stringify(selectedMenuInfo.actionInfo, null, 2)}
                      </pre>
                    </div>
                  </Card>
                </Col>
              </Row>
            </div>
          );
        }

        return (
          <div style={{
            padding: '24px',
            background: '#F8F9FA',
            minHeight: 'calc(100vh - 64px)',
            overflowY: 'auto'
          }}>
            <div style={{ marginBottom: '32px' }}>
                <Title level={2} style={{ margin: 0, color: '#333333' }}>
                  {selectedItem?.name || 'Módulo'}
                </Title>
                <Paragraph style={{ color: '#6C757D', margin: '8px 0 0 0' }}>
                  Gestión de {selectedItem?.name}
                </Paragraph>
            </div>

            <Row gutter={[24, 24]}>
              <Col xs={24} lg={16}>
                <Card
                  style={{ borderRadius: '12px' }}
                  bodyStyle={{ padding: '24px' }}
                >
                  <div style={{ display: 'flex', alignItems: 'center', marginBottom: '24px' }}>
                    <div style={{
                      width: '48px',
                      height: '48px',
                      background: '#00A88E',
                      borderRadius: '8px',
                      display: 'flex',
                      alignItems: 'center',
                      justifyContent: 'center',
                      marginRight: '16px',
                      color: 'white'
                    }}>
                      {getIconComponent(selectedItem)}
                    </div>
                    <div>
                      <Title level={4} style={{ margin: 0 }}>
                        {selectedItem?.name}
                      </Title>
                      <Text type="secondary">
                        {selectedItem?.type === 'module' ? 'Módulo del sistema' : 'Funcionalidad del sistema'}
                      </Text>
                    </div>
                  </div>

                  <Space direction="vertical" style={{ width: '100%' }} size="middle">
                    {selectedItem?.type === 'module' && (
                      <>
                        <div style={{ display: 'flex', justifyContent: 'space-between', alignItems: 'center' }}>
                          <Text type="secondary">Modelo</Text>
                          <Tag color="blue">{selectedItem.model || 'N/A'}</Tag>
                        </div>
                        <Divider style={{ margin: '8px 0' }} />
                      </>
                    )}

                    <div style={{ display: 'flex', justifyContent: 'space-between', alignItems: 'center' }}>
                      <Text type="secondary">ID</Text>
                      <Tag color="default">{selectedItem?.id}</Tag>
                    </div>

                    {selectedItem?.description && (
                      <>
                        <Divider style={{ margin: '8px 0' }} />
                        <div>
                          <Text type="secondary" style={{ display: 'block', marginBottom: '8px' }}>
                            Descripción
                          </Text>
                          <Card
                            size="small"
                            style={{ background: '#fafafa' }}
                            bodyStyle={{ padding: '12px' }}
                          >
                            <Text>{selectedItem.description}</Text>
                          </Card>
                        </div>
                      </>
                    )}
                  </Space>
                </Card>
              </Col>

              <Col xs={24} lg={8}>
                <Space direction="vertical" style={{ width: '100%' }} size="large">
                  <Card
                    title="Estado del Módulo"
                    style={{ borderRadius: '12px' }}
                    bodyStyle={{ padding: '24px' }}
                  >
                    <Space direction="vertical" style={{ width: '100%' }} size="middle">
                      <div style={{ display: 'flex', justifyContent: 'space-between', alignItems: 'center' }}>
                        <Text type="secondary">Estado</Text>
                        <Tag color="orange">En desarrollo</Tag>
                      </div>
                      <Divider style={{ margin: '8px 0' }} />
                      <div style={{ display: 'flex', justifyContent: 'space-between', alignItems: 'center' }}>
                        <Text type="secondary">Versión</Text>
                        <Text strong>1.0.0</Text>
                      </div>
                      <Divider style={{ margin: '8px 0' }} />
                      <div style={{ display: 'flex', justifyContent: 'space-between', alignItems: 'center' }}>
                        <Text type="secondary">Última actualización</Text>
                        <Text strong>Hoy</Text>
                      </div>
                    </Space>
                  </Card>

                  <Card
                    title="Acciones"
                    style={{ borderRadius: '12px' }}
                    bodyStyle={{ padding: '24px' }}
                  >
                    <Space direction="vertical" style={{ width: '100%' }} size="middle">
                      <Button type="primary" block icon={<Settings size={16} />}>
                        Configurar
                      </Button>
                      <Button block icon={<FileText size={16} />}>
                        Ver documentación
                      </Button>
                    </Space>
                  </Card>
                </Space>
              </Col>
            </Row>
          </div>
        );
      }
    }
  };

  return (
    <Layout style={{ minHeight: '100vh' }}>
      {/* Header */}
      <Header style={{
        background: 'white',
        padding: '0 24px',
        display: 'flex',
        alignItems: 'center',
        justifyContent: 'space-between',
        boxShadow: '0 2px 8px rgba(0,0,0,0.1)',
        position: 'fixed',
        top: 0,
        left: 0,
        right: 0,
        zIndex: 1000,
        height: '64px',
        borderBottom: '1px solid #E0E7EB'
      }}>
        <div style={{ display: 'flex', alignItems: 'center' }}>
          <Button
            type="text"
            icon={<MenuOutlined />}
            onClick={() => setSidebarOpen(!sidebarOpen)}
            style={{
              color: '#333333',
              marginRight: '16px',
              fontSize: '18px'
            }}
          />
          <div style={{ display: 'flex', alignItems: 'center' }}>
            <div style={{
              width: '32px',
              height: '32px',
              background: '#00A88E',
              borderRadius: '8px',
              display: 'flex',
              alignItems: 'center',
              justifyContent: 'center',
              marginRight: '12px'
            }}>
              <span style={{ color: 'white', fontWeight: 'bold', fontSize: '14px' }}>T</span>
            </div>
            <Title level={4} style={{ color: '#333333', margin: 0 }}>
              Tryton Management System
            </Title>
          </div>
        </div>

        <div style={{ display: 'flex', alignItems: 'center', gap: '20px' }}>
          <Search
            placeholder="Search in the system..."
            prefix={<SearchOutlined style={{ color: '#6C757D' }} />}
            style={{
              width: 320,
              background: '#F8F9FA',
              border: '1px solid #E0E7EB',
              color: '#333333',
              borderRadius: '8px'
            }}
          />
          <div style={{
            display: 'flex',
            alignItems: 'center',
            gap: '12px'
          }}>
            <div style={{
              display: 'flex',
              alignItems: 'center',
              gap: '8px',
              padding: '6px 12px',
              background: '#F8F9FA',
              borderRadius: '8px',
              border: '1px solid #E0E7EB'
            }}>
              <Avatar
                style={{
                  background: '#00A88E',
                  color: 'white',
                  width: '28px',
                  height: '28px',
                  fontSize: '12px',
                  fontWeight: 'bold'
                }}
              >
                {sessionData.username.charAt(0).toUpperCase()}
              </Avatar>
              <div style={{ display: 'flex', flexDirection: 'column', alignItems: 'flex-start' }}>
                <Text style={{ color: '#333333', fontSize: '13px', fontWeight: '500', lineHeight: '1.2' }}>
                  {sessionData.username}
                </Text>
                <Text style={{ color: '#6C757D', fontSize: '11px', lineHeight: '1.2' }}>
                  {sessionData.database}
                </Text>
              </div>
            </div>
            <Tooltip title="Sign out">
              <Button
                type="text"
                icon={<LogoutOutlined />}
                onClick={handleLogout}
                style={{
                  color: '#6C757D',
                  width: '32px',
                  height: '32px',
                  display: 'flex',
                  alignItems: 'center',
                  justifyContent: 'center',
                  borderRadius: '8px',
                  border: '1px solid #E0E7EB',
                  background: '#F8F9FA'
                }}
              />
            </Tooltip>
          </div>
        </div>
      </Header>

      <Layout>
        {/* Sidebar */}
        <Sider
          trigger={null}
          collapsible
          collapsed={!sidebarOpen}
          width={320}
          collapsedWidth={80}
          breakpoint="lg"
          onBreakpoint={(broken) => {
            if (broken) {
              setSidebarOpen(false);
            }
          }}
          style={{
            background: '#00A88E',
            boxShadow: '2px 0 8px rgba(0,0,0,0.1)',
            position: 'fixed',
            height: '100vh',
            left: 0,
            top: 0,
            zIndex: 100,
            overflow: 'hidden'
          }}
        >
          <div
            className="sidebar-scroll"
            style={{
              padding: sidebarOpen ? '16px' : '8px',
              paddingTop: '80px', // Espacio para el header
              height: '100%',
              display: 'flex',
              flexDirection: 'column',
              overflowY: 'auto', // Scroll cuando sea necesario
              scrollbarWidth: 'thin', // Firefox
              scrollbarColor: 'rgba(255,255,255,0.3) transparent' // Firefox
            }}>
            {loading ? (
              <div style={{
                display: 'flex',
                alignItems: 'center',
                justifyContent: 'center',
                padding: '32px 0',
                flexDirection: sidebarOpen ? 'row' : 'column'
              }}>
                <Spin size="large" />
                {sidebarOpen && (
                  <Text style={{ color: 'white', marginLeft: '12px' }}>
                    Loading menu...
                  </Text>
                )}
              </div>
            ) : error ? (
              <Alert
                message={sidebarOpen ? "Error" : ""}
                description={sidebarOpen ? error : ""}
                type="error"
                showIcon={sidebarOpen}
                style={{ marginBottom: '16px' }}
                action={sidebarOpen ? (
                  <Button size="small" onClick={loadSidebarMenu}>
                    Reintentar
                  </Button>
                ) : null}
              />
            ) : null}

            <div style={{
              marginTop: '16px',
              flex: 1,
              display: 'flex',
              flexDirection: 'column',
              gap: '8px' // Espaciado consistente entre elementos
            }}>
              {menuItems.map((item) => renderMenuItem(item))}
            </div>

          </div>
        </Sider>

        {/* Main Content */}
        <Content style={{
          marginLeft: sidebarOpen ? '320px' : '80px',
          transition: 'margin-left 0.2s',
          minHeight: '100vh',
          background: '#F8F9FA',
          paddingTop: '64px' // Solo padding para el header
        }}>
          {renderContent()}
        </Content>
      </Layout>

      {/* Modal de selección de opciones de acción */}
      <ActionOptionsModal
        isOpen={showActionOptionsModal}
        onClose={handleActionOptionsModalClose}
        options={actionOptions}
        onSelectOption={handleActionOptionSelect}
        title="Seleccionar Acción"
        description="Este menú tiene múltiples opciones disponibles. Selecciona una para continuar:"
      />

      <WizardModal
        visible={showWizardModal}
        onClose={handleWizardModalClose}
        onCancel={handleWizardCancel}
        onSubmit={handleWizardSubmit}
        wizardInfo={wizardInfo}
        loading={wizardLoading}
        title={wizardInfo?.title || "Wizard"}
      />
    </Layout>
  );
};

export default Dashboard;<|MERGE_RESOLUTION|>--- conflicted
+++ resolved
@@ -277,18 +277,8 @@
         const result = await trytonService.executeResModelOption(selectedOption);
 
         console.log('Resultado de la opción de res_model:', result);
-<<<<<<< HEAD
-
         // Procesar el resultado
         if (result.tableData) {
-=======
-        
-        // Establecer primero tableInfo o formInfo basado en el resultado
-        console.log(`📊 Estableciendo estado de vista desde opción: tipo="${result.viewType}", tableData=${!!result.tableData}, formData=${!!result.formData}`);
-        
-        if (result.tableData && result.viewType === 'tree') {
-          console.log('✅ Estableciendo TrytonTable con tableInfo');
->>>>>>> 9de1b0d1
           setTableInfo(result.tableData);
           setFormInfo(null);
         } else if (result.formData && result.viewType === 'form') {
@@ -300,12 +290,8 @@
           setTableInfo(null);
           setFormInfo(null);
         }
-<<<<<<< HEAD
-
-=======
-        
+
         // Luego establecer selectedMenuInfo con el viewType correcto
->>>>>>> 9de1b0d1
         setSelectedMenuInfo({
           menuItem: pendingMenuItem,
           actionInfo: [result],
@@ -548,30 +534,15 @@
           );
 
           console.log('🔍 Vista obtenida:', fieldsView);
-<<<<<<< HEAD
-
-          if (fieldsView && fieldsView.type === 'tree') {
-            console.log('✅ Vista confirmada como tipo "tree", obteniendo datos...');
-
-            tableData = await trytonService.getTableInfo(
-              actionResult.resModel,
-              viewId,
-              'tree',
-              [],
-              100
-            );
-            console.log('✅ Información de tabla obtenida:', tableData);
-          } else if (fieldsView && fieldsView.type === 'form') {
-=======
-          
+
           // Usar el tipo real de la vista que devuelve Tryton
           const realViewType = fieldsView.type;
           viewType = realViewType; // Actualizar viewType con el tipo real
-          
+
           if (realViewType === 'tree') {
             console.log('✅ Vista confirmada como tipo "tree", obteniendo datos...');
             console.log(`🔍 Parámetros: resModel=${actionResult.resModel}, viewId=${viewId}`);
-            
+
             // Solo llamar a getTableInfo si tenemos un viewId válido
             if (viewId) {
               tableData = await trytonService.getTableInfo(
@@ -586,7 +557,6 @@
               console.warn('⚠️ No hay viewId disponible, no se puede obtener información de tabla');
             }
           } else if (realViewType === 'form') {
->>>>>>> 9de1b0d1
             console.log('✅ Vista confirmada como tipo "form", preparando formulario...');
 
             // Para formularios, necesitamos obtener los datos del registro
@@ -629,13 +599,10 @@
           console.warn('⚠️ Error obteniendo información de vista:', viewError);
         }
       }
-<<<<<<< HEAD
-
-=======
-      
+
       // Establecer primero tableInfo o formInfo basado en el tipo real de vista
       console.log(`📊 Estableciendo estado de vista: tipo="${viewType}", tableData=${!!tableData}, formData=${!!formData}`);
-      
+
       if (viewType === 'tree' && tableData) {
         console.log('✅ Estableciendo TrytonTable con tableInfo');
         setTableInfo(tableData);
@@ -650,9 +617,8 @@
         setTableInfo(null);
         setFormInfo(null);
       }
-      
+
       // Luego establecer selectedMenuInfo con el viewType correcto
->>>>>>> 9de1b0d1
       setSelectedMenuInfo({
         menuItem: updatedItem,
         actionInfo: [actionResult],
@@ -663,13 +629,7 @@
         viewId: viewId,
         timestamp: new Date().toISOString()
       });
-<<<<<<< HEAD
-
-      setTableInfo(tableData);
-      setFormInfo(formData);
-=======
-      
->>>>>>> 9de1b0d1
+
       setActiveTab(item.id);
 
     } catch (error) {
@@ -773,34 +733,6 @@
       let viewId = null;
 
       if (menuInfo.resModel && menuInfo.actionInfo && menuInfo.actionInfo.length > 0) {
-<<<<<<< HEAD
-        const actionData = menuInfo.actionInfo[0];
-        if (actionData.views && actionData.views.length > 0) {
-          // Buscar vista tree primero, luego form
-          const treeView = actionData.views.find(view => view[1] === 'tree');
-          const formView = actionData.views.find(view => view[1] === 'form');
-
-          // Priorizar tree view si existe, sino usar form view
-          const selectedView = treeView || formView || actionData.views[0];
-          viewId = selectedView[0];
-          viewType = selectedView[1];
-
-          console.log(`🔍 Obteniendo información de vista para modelo: ${menuInfo.resModel}, vista: ${viewId}, tipo: ${viewType}`);
-
-          try {
-            // Verificar el tipo de vista
-            const fieldsView = await trytonService.getFieldsView(
-              menuInfo.resModel,
-              viewId,
-              viewType
-            );
-
-            console.log('🔍 Vista obtenida:', fieldsView);
-
-            if (fieldsView && fieldsView.type === 'tree') {
-              console.log('✅ Vista confirmada como tipo "tree", obteniendo datos...');
-
-=======
         console.log(`🔍 Procesando menuInfo para modelo: ${menuInfo.resModel}`);
         console.log(`🔍 menuInfo completo:`, {
           hasFieldsView: !!menuInfo.fieldsView,
@@ -808,25 +740,24 @@
           viewId: menuInfo.viewId,
           fieldsViewType: menuInfo.fieldsView?.type
         });
-        
+
         // Si ya tenemos la vista de campos del servicio, usarla
         if (menuInfo.fieldsView && menuInfo.viewType) {
           console.log(`🔍 Usando vista de campos ya obtenida: ${menuInfo.viewType}, ID: ${menuInfo.viewId}`);
           console.log(`🔍 Tipo real de la vista: ${menuInfo.fieldsView.type}`);
-          
+
           // Usar el tipo real de la vista, no el que establece el servicio
           const realViewType = menuInfo.fieldsView.type || menuInfo.viewType;
           viewType = realViewType; // Actualizar viewType con el tipo real
-          
+
           console.log(`🔍 Comparando tipos: servicio dice "${menuInfo.viewType}", Tryton dice "${menuInfo.fieldsView.type}", usando "${realViewType}"`);
-          
+
           if (realViewType === 'tree') {
             console.log('✅ Vista confirmada como tipo "tree", obteniendo datos...');
             console.log(`🔍 Parámetros: resModel=${menuInfo.resModel}, viewId=${menuInfo.viewId}`);
-            
+
             // Solo llamar a getTableInfo si tenemos un viewId válido
             if (menuInfo.viewId) {
->>>>>>> 9de1b0d1
               tableData = await trytonService.getTableInfo(
                 menuInfo.resModel,
                 menuInfo.viewId,
@@ -835,31 +766,12 @@
                 100
               );
               console.log('✅ Información de tabla obtenida:', tableData);
-<<<<<<< HEAD
-            } else if (fieldsView && fieldsView.type === 'form') {
-              console.log('✅ Vista confirmada como tipo "form", preparando formulario...');
-
-              // Para formularios, necesitamos obtener los datos del registro
-              let recordData = null;
-              try {
-                console.log('🔍 Intentando obtener datos del registro...');
-                const recordId = 1; // Para configuraciones, generalmente es el registro 1
-                const fields = Object.keys(fieldsView.fields || {});
-                recordData = await trytonService.getFormRecordData(
-                  menuInfo.resModel,
-                  recordId,
-                  fields
-                );
-
-                if (recordData) {
-                  console.log('✅ Datos del registro obtenidos:', recordData);
-=======
             } else {
               console.warn('⚠️ No hay viewId disponible, no se puede obtener información de tabla');
             }
           } else if (realViewType === 'form') {
             console.log('✅ Vista confirmada como tipo "form", preparando formulario...');
-            
+
             // Para formularios, necesitamos obtener los datos del registro
             let recordData = null;
             try {
@@ -874,7 +786,7 @@
                 recordId,
                 expandedFields
               );
-              
+
               if (recordData) {
                 console.log('✅ Datos del registro obtenidos:', recordData);
               } else {
@@ -884,7 +796,7 @@
               console.warn('⚠️ Error obteniendo datos del registro:', recordError);
               // Continuar con formulario vacío
             }
-            
+
             formData = {
               model: menuInfo.resModel,
               viewId: menuInfo.viewId,
@@ -902,14 +814,14 @@
             // Buscar vista tree primero, luego form
             const treeView = actionData.views.find(view => view[1] === 'tree');
             const formView = actionData.views.find(view => view[1] === 'form');
-            
+
             // Priorizar tree view si existe, sino usar form view
             const selectedView = treeView || formView || actionData.views[0];
             viewId = selectedView[0];
             viewType = selectedView[1];
-            
+
             console.log(`🔍 Obteniendo información de vista para modelo: ${menuInfo.resModel}, vista: ${viewId}, tipo: ${viewType}`);
-            
+
             try {
               // Verificar el tipo de vista
               const fieldsView = await trytonService.getFieldsView(
@@ -917,17 +829,17 @@
                 viewId,
                 viewType
               );
-              
+
               console.log('🔍 Vista obtenida:', fieldsView);
-              
+
               // Usar el tipo real de la vista que devuelve Tryton
               const realViewType = fieldsView.type;
               viewType = realViewType; // Actualizar viewType con el tipo real
-              
+
               if (realViewType === 'tree') {
                 console.log('✅ Vista confirmada como tipo "tree", obteniendo datos...');
                 console.log(`🔍 Parámetros: resModel=${menuInfo.resModel}, viewId=${viewId}`);
-                
+
                 // Solo llamar a getTableInfo si tenemos un viewId válido
                 if (viewId) {
                   tableData = await trytonService.getTableInfo(
@@ -938,13 +850,12 @@
                     100
                   );
                   console.log('✅ Información de tabla obtenida:', tableData);
->>>>>>> 9de1b0d1
                 } else {
                   console.warn('⚠️ No hay viewId disponible, no se puede obtener información de tabla');
                 }
               } else if (realViewType === 'form') {
                 console.log('✅ Vista confirmada como tipo "form", preparando formulario...');
-                
+
             // Para formularios, necesitamos obtener los datos del registro
             let recordData = null;
             try {
@@ -959,7 +870,7 @@
                 recordId,
                 expandedFields
               );
-                  
+
                   if (recordData) {
                     console.log('✅ Datos del registro obtenidos:', recordData);
                   } else {
@@ -969,7 +880,7 @@
                   console.warn('⚠️ Error obteniendo datos del registro:', recordError);
                   // Continuar con formulario vacío
                 }
-                
+
                 formData = {
                   model: menuInfo.resModel,
                   viewId: viewId,
@@ -981,33 +892,16 @@
               } else {
                 console.log(`⚠️ Vista no es de tipo "tree" ni "form" (tipo: ${fieldsView?.type}), omitiendo`);
               }
-<<<<<<< HEAD
-
-              formData = {
-                model: menuInfo.resModel,
-                viewId: viewId,
-                viewType: 'form',
-                fieldsView: fieldsView,
-                recordData: recordData
-              };
-              console.log('✅ Información de formulario preparada:', formData);
-            } else {
-              console.log(`⚠️ Vista no es de tipo "tree" ni "form" (tipo: ${fieldsView?.type}), omitiendo`);
-=======
             } catch (viewError) {
               console.warn('⚠️ Error obteniendo información de vista:', viewError);
->>>>>>> 9de1b0d1
             }
           }
         }
       }
-<<<<<<< HEAD
-
-=======
-      
+
       // Establecer primero tableInfo o formInfo basado en el tipo real de vista
       console.log(`📊 Estableciendo estado de vista: tipo="${viewType}", tableData=${!!tableData}, formData=${!!formData}`);
-      
+
       if (viewType === 'tree' && tableData) {
         console.log('✅ Estableciendo TrytonTable con tableInfo');
         setTableInfo(tableData);
@@ -1022,9 +916,8 @@
         setTableInfo(null);
         setFormInfo(null);
       }
-      
+
       // Luego establecer selectedMenuInfo con el viewType correcto
->>>>>>> 9de1b0d1
       setSelectedMenuInfo({
         menuItem: updatedItem,
         actionInfo: menuInfo.actionInfo,
@@ -1035,15 +928,8 @@
         viewId: viewId,
         timestamp: new Date().toISOString()
       });
-<<<<<<< HEAD
-
-      setTableInfo(tableData);
-      setFormInfo(formData);
-      setLoadingContent(false);
-=======
-      
+
       setActiveTab(item.id);
->>>>>>> 9de1b0d1
     } catch (error) {
       console.error('Error obteniendo información del menú:', error);
       setSelectedMenuInfo({
@@ -1342,17 +1228,7 @@
         };
 
         const selectedItem = findSelectedItem(menuItems, activeTab);
-<<<<<<< HEAD
-
-
-        // Si hay información de tabla, mostrar la tabla Tryton
-        if (tableInfo && selectedMenuInfo && selectedMenuInfo.resModel) {
-          const actionData = selectedMenuInfo.actionInfo && selectedMenuInfo.actionInfo[0];
-          const treeView = actionData?.views?.find(view => view[1] === 'tree') || actionData?.views?.[0];
-          const viewId = treeView?.[0];
-
-=======
-        
+
         // Log del estado actual para debugging
         console.log(`🎨 Renderizando contenido: activeTab=${activeTab}`);
         console.log(`📊 Estado actual:`, {
@@ -1362,12 +1238,11 @@
           viewType: selectedMenuInfo?.viewType,
           resModel: selectedMenuInfo?.resModel
         });
-        
+
         // Si hay información de tabla, mostrar la tabla Tryton
         if (tableInfo && selectedMenuInfo && selectedMenuInfo.resModel && selectedMenuInfo.viewType === 'tree') {
           console.log('✅ Renderizando TrytonTable con viewId:', tableInfo.viewId);
-          
->>>>>>> 9de1b0d1
+
           return (
             <div style={{
               padding: '24px',
@@ -1399,7 +1274,7 @@
         // Si hay información de formulario, mostrar el formulario Tryton
         if (formInfo && selectedMenuInfo && selectedMenuInfo.resModel && selectedMenuInfo.viewType === 'form') {
           console.log('✅ Renderizando TrytonForm');
-          
+
           return (
             <div style={{
               padding: '24px',
