--- conflicted
+++ resolved
@@ -947,12 +947,7 @@
       });
 
       setActiveTab(item.id);
-<<<<<<< HEAD
-      
-      // El useEffect se encargará de limpiar el loading cuando todos los datos estén listos
-=======
       setLoadingContent(false);
->>>>>>> eb9868b7
     } catch (error) {
       console.error('Error obteniendo información del menú:', error);
       setSelectedMenuInfo({
