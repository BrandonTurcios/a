--- conflicted
+++ resolved
@@ -155,13 +155,8 @@
       }
       
       // Ahora hacer login en la base de datos específica
-<<<<<<< HEAD
-      // El formato correcto para Tryton es: [database, username, password]
-      console.log('Intentando login con parámetros:', { database, username, password });
-=======
-      // El formato correcto para Tryton es: [database, username, password, language]
-      console.log('Intentando login con parámetros:', { database, username, password, language: 'es' });
->>>>>>> e9d0f2cf
+      // El formato correcto para Tryton es: [username, {password}, language]
+      console.log('Intentando login con parámetros:', { username, password, language: 'en' });
       
       // Para el login, necesitamos usar la URL con la base de datos
       const loginUrl = `${this.baseURL}/${database}/`;
@@ -175,11 +170,13 @@
       const loginPayload = {
         jsonrpc: '2.0',
         method: 'common.db.login',
-<<<<<<< HEAD
-        params: [database, username, password],
-=======
-        params: [database, username, password, 'es'],
->>>>>>> e9d0f2cf
+        params: [
+          username,
+          {
+            password: password
+          },
+          'en'
+        ],
         id: Date.now()
       };
 
